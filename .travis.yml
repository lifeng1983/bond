dist: trusty
# trusty requires virtualization, which is set by 'sudo: required'
sudo: required
os:
    - linux
cache:
    directories:
        - cs/packages
        - $HOME/.ccache
        - $HOME/.stack
        - $HOME/docker-images
services:
    - docker
env:
    - FLAVOR="cs"
<<<<<<< HEAD
    - FLAVOR="cpp-core" BOOST="1.65.0"
    - FLAVOR="cpp-core" BOOST="1.64.0"
    - FLAVOR="cpp-core" BOOST="1.63.0"
    - FLAVOR="cpp-core" BOOST="1.62.0"
    - FLAVOR="cpp-core" BOOST="1.61.0"
    - FLAVOR="cpp-core" BOOST="1.60.0"
    - FLAVOR="cpp-core" BOOST="1.59.0"
    - FLAVOR="cpp-core" BOOST="1.58.0"
    - FLAVOR="cpp-comm" BOOST="1.63.0"
    - FLAVOR="cpp-grpc" BOOST="1.65.0"
    - FLAVOR="cpp-grpc" BOOST="1.64.0"
    - FLAVOR="cpp-grpc" BOOST="1.63.0"
    - FLAVOR="hs"

# The Java build is unusually difficult to shoehorn into csharp. Changes to
# JAVA_HOME don't seem to take effect, and even if you manually symlink
# /usr/lib/jvm/default-java to the right JDK, you get weird Groovy errors from
# gradle. matrix: include: makes it possible to override the language setting
# for specific builds.
matrix:
    include:
        - language: java
          env: FLAVOR="java"

addons:
  apt:
    sources:
        - ubuntu-toolchain-r-test
    packages:
        - wget
        - g++-4.8
        - ccache
        - oracle-java8-installer
        - oracle-java8-set-default
=======
    - FLAVOR="cpp-core" BOOST="1.65.1" COMPILER="gcc"
    - FLAVOR="cpp-core" BOOST="1.64.0" COMPILER="clang"
    - FLAVOR="cpp-core" BOOST="1.63.0" COMPILER="clang"
    - FLAVOR="cpp-core" BOOST="1.62.0" COMPILER="clang"
    - FLAVOR="cpp-core" BOOST="1.61.0" COMPILER="clang"
    - FLAVOR="cpp-core" BOOST="1.60.0" COMPILER="clang"
    - FLAVOR="cpp-core" BOOST="1.59.0" COMPILER="clang"
    - FLAVOR="cpp-core" BOOST="1.58.0" COMPILER="clang"
    - FLAVOR="cpp-comm" BOOST="1.63.0" COMPILER="clang"
    - FLAVOR="cpp-grpc" BOOST="1.65.1" COMPILER="gcc"
    - FLAVOR="cpp-grpc" BOOST="1.64.0" COMPILER="clang"
    - FLAVOR="cpp-grpc" BOOST="1.63.0" COMPILER="clang"
    - FLAVOR="hs"
>>>>>>> dc808fa2

before_install:
    - if [ "$TRAVIS_OS_NAME" == "linux" ]; then echo "Hardware:"; grep model\ name /proc/cpuinfo | uniq -c; free -m; fi
    - pushd $HOME/docker-images
    - travis_retry wget -N https://bondbinaries.blob.core.windows.net/bondbinaries/docker-images/bond-xenial.tar.gz
    - popd
    - time docker load -i $HOME/docker-images/bond-xenial.tar.gz

script:
<<<<<<< HEAD
    - BOND_ROOT=$TRAVIS_BUILD_DIR
    - mkdir build && cd build

    - if [ "$FLAVOR" == "cs" ]; then cmake -DBOND_SKIP_GBC_TESTS=TRUE -DBOND_SKIP_CORE_TESTS=TRUE -DBOND_ENABLE_GRPC=FALSE ..; fi
    - if [ "$FLAVOR" == "cs" ]; then make gbc; fi
    - if [ "$FLAVOR" == "cs" ]; then make DESTDIR=$HOME install; fi
    - if [ "$FLAVOR" == "cs" ]; then cd ..; fi
    - if [ "$FLAVOR" == "cs" ]; then export BOND_COMPILER_PATH=$HOME/usr/local/bin; fi
    - if [ "$FLAVOR" == "cs" ]; then xbuild /p:Configuration=Debug cs/cs.sln; fi
    - if [ "$FLAVOR" == "cs" ]; then xbuild /p:Configuration=Fields cs/cs.sln; fi
    - if [ "$FLAVOR" == "cs" ]; then mono NUnit.Runners.2.6.4/tools/nunit-console.exe -framework=mono-4.5 -labels cs/test/core/bin/debug/net45/Properties/Bond.UnitTest.dll cs/test/core/bin/debug/net45/Fields/Bond.UnitTest.dll cs/test/internal/bin/debug/net45/Bond.InternalTest.dll; fi

    - if [ "$FLAVOR" == "cpp-core" ]; then cmake -DBOND_SKIP_GBC_TESTS=TRUE -DBOND_ENABLE_GRPC=FALSE ..; fi
    - if [ "$FLAVOR" == "cpp-core" ]; then make --jobs 2 check; fi

    - if [ "$FLAVOR" == "cpp-comm" ]; then cmake -DBOND_ENABLE_COMM=TRUE -DBOND_SKIP_GBC_TESTS=TRUE -DBOND_SKIP_CORE_TESTS=TRUE -DBOND_ENABLE_GRPC=FALSE ..; fi
    - if [ "$FLAVOR" == "cpp-comm" ]; then make --jobs 2 check; fi

    - if [ "$FLAVOR" == "cpp-grpc" ]; then cmake -DBOND_SKIP_GBC_TESTS=TRUE -DBOND_SKIP_CORE_TESTS=TRUE -DgRPC_ZLIB_PROVIDER=package ..; fi
    - if [ "$FLAVOR" == "cpp-grpc" ]; then make --jobs 2 check; fi

    - if [ "$FLAVOR" == "hs" ]; then cmake -DBOND_SKIP_CORE_TESTS=TRUE -DBOND_ENABLE_GRPC=FALSE ..; fi
    - if [ "$FLAVOR" == "hs" ]; then make gbc-tests; fi
    - if [ "$FLAVOR" == "hs" ]; then cd ../compiler; fi
    - if [ "$FLAVOR" == "hs" ]; then ../build/compiler/build/gbc-tests/gbc-tests; fi


    - if [ "$FLAVOR" == "java" ]; then export PATH=$BOND_ROOT/build/compiler/build/gbc:$PATH; fi
    - if [ "$FLAVOR" == "java" ]; then BOND_JAVA=$BOND_ROOT/java; fi
    - if [ "$FLAVOR" == "java" ]; then cmake -DBOND_SKIP_GBC_TESTS=TRUE -DBOND_SKIP_CORE_TESTS=TRUE -DBOND_ENABLE_GRPC=FALSE ..; fi
    - if [ "$FLAVOR" == "java" ]; then make java; fi
    - if [ "$FLAVOR" == "java" ]; then cmake -DBOND_SKIP_GBC_TESTS=TRUE -DBOND_SKIP_CORE_TESTS=TRUE -DBOND_ENABLE_GRPC=FALSE ..; fi
    - if [ "$FLAVOR" == "java" ]; then make --jobs 2 check; fi
    # Run Java examples.
    - if [ "$FLAVOR" == "java" ]; then cd $BOND_ROOT/examples/java/core; fi
    # set -e will cause the entire travis script to immediately return nonzero
    # if any command returns nonzero. Be aware that this behavior will apply to
    # any lines after this one.
    - if [ "$FLAVOR" == "java" ]; then set -e; for example in *; do pushd $example; echo "running examples/java/core/$example"; gradle run; popd; done; fi
=======
    - docker run -v $HOME/.ccache:/root/.ccache -v $HOME/.stack:/root/.stack -v `pwd`:/root/bond bond-xenial $HOME $FLAVOR $BOOST $COMPILER
>>>>>>> dc808fa2
<|MERGE_RESOLUTION|>--- conflicted
+++ resolved
@@ -12,9 +12,7 @@
 services:
     - docker
 env:
-    - FLAVOR="cs"
-<<<<<<< HEAD
-    - FLAVOR="cpp-core" BOOST="1.65.0"
+    - FLAVOR="cpp-core" BOOST="1.65.1"
     - FLAVOR="cpp-core" BOOST="1.64.0"
     - FLAVOR="cpp-core" BOOST="1.63.0"
     - FLAVOR="cpp-core" BOOST="1.62.0"
@@ -23,46 +21,12 @@
     - FLAVOR="cpp-core" BOOST="1.59.0"
     - FLAVOR="cpp-core" BOOST="1.58.0"
     - FLAVOR="cpp-comm" BOOST="1.63.0"
-    - FLAVOR="cpp-grpc" BOOST="1.65.0"
+    - FLAVOR="cpp-grpc" BOOST="1.65.1"
     - FLAVOR="cpp-grpc" BOOST="1.64.0"
     - FLAVOR="cpp-grpc" BOOST="1.63.0"
+    - FLAVOR="cs"
+    - FLAVOR="java"
     - FLAVOR="hs"
-
-# The Java build is unusually difficult to shoehorn into csharp. Changes to
-# JAVA_HOME don't seem to take effect, and even if you manually symlink
-# /usr/lib/jvm/default-java to the right JDK, you get weird Groovy errors from
-# gradle. matrix: include: makes it possible to override the language setting
-# for specific builds.
-matrix:
-    include:
-        - language: java
-          env: FLAVOR="java"
-
-addons:
-  apt:
-    sources:
-        - ubuntu-toolchain-r-test
-    packages:
-        - wget
-        - g++-4.8
-        - ccache
-        - oracle-java8-installer
-        - oracle-java8-set-default
-=======
-    - FLAVOR="cpp-core" BOOST="1.65.1" COMPILER="gcc"
-    - FLAVOR="cpp-core" BOOST="1.64.0" COMPILER="clang"
-    - FLAVOR="cpp-core" BOOST="1.63.0" COMPILER="clang"
-    - FLAVOR="cpp-core" BOOST="1.62.0" COMPILER="clang"
-    - FLAVOR="cpp-core" BOOST="1.61.0" COMPILER="clang"
-    - FLAVOR="cpp-core" BOOST="1.60.0" COMPILER="clang"
-    - FLAVOR="cpp-core" BOOST="1.59.0" COMPILER="clang"
-    - FLAVOR="cpp-core" BOOST="1.58.0" COMPILER="clang"
-    - FLAVOR="cpp-comm" BOOST="1.63.0" COMPILER="clang"
-    - FLAVOR="cpp-grpc" BOOST="1.65.1" COMPILER="gcc"
-    - FLAVOR="cpp-grpc" BOOST="1.64.0" COMPILER="clang"
-    - FLAVOR="cpp-grpc" BOOST="1.63.0" COMPILER="clang"
-    - FLAVOR="hs"
->>>>>>> dc808fa2
 
 before_install:
     - if [ "$TRAVIS_OS_NAME" == "linux" ]; then echo "Hardware:"; grep model\ name /proc/cpuinfo | uniq -c; free -m; fi
@@ -72,46 +36,4 @@
     - time docker load -i $HOME/docker-images/bond-xenial.tar.gz
 
 script:
-<<<<<<< HEAD
-    - BOND_ROOT=$TRAVIS_BUILD_DIR
-    - mkdir build && cd build
-
-    - if [ "$FLAVOR" == "cs" ]; then cmake -DBOND_SKIP_GBC_TESTS=TRUE -DBOND_SKIP_CORE_TESTS=TRUE -DBOND_ENABLE_GRPC=FALSE ..; fi
-    - if [ "$FLAVOR" == "cs" ]; then make gbc; fi
-    - if [ "$FLAVOR" == "cs" ]; then make DESTDIR=$HOME install; fi
-    - if [ "$FLAVOR" == "cs" ]; then cd ..; fi
-    - if [ "$FLAVOR" == "cs" ]; then export BOND_COMPILER_PATH=$HOME/usr/local/bin; fi
-    - if [ "$FLAVOR" == "cs" ]; then xbuild /p:Configuration=Debug cs/cs.sln; fi
-    - if [ "$FLAVOR" == "cs" ]; then xbuild /p:Configuration=Fields cs/cs.sln; fi
-    - if [ "$FLAVOR" == "cs" ]; then mono NUnit.Runners.2.6.4/tools/nunit-console.exe -framework=mono-4.5 -labels cs/test/core/bin/debug/net45/Properties/Bond.UnitTest.dll cs/test/core/bin/debug/net45/Fields/Bond.UnitTest.dll cs/test/internal/bin/debug/net45/Bond.InternalTest.dll; fi
-
-    - if [ "$FLAVOR" == "cpp-core" ]; then cmake -DBOND_SKIP_GBC_TESTS=TRUE -DBOND_ENABLE_GRPC=FALSE ..; fi
-    - if [ "$FLAVOR" == "cpp-core" ]; then make --jobs 2 check; fi
-
-    - if [ "$FLAVOR" == "cpp-comm" ]; then cmake -DBOND_ENABLE_COMM=TRUE -DBOND_SKIP_GBC_TESTS=TRUE -DBOND_SKIP_CORE_TESTS=TRUE -DBOND_ENABLE_GRPC=FALSE ..; fi
-    - if [ "$FLAVOR" == "cpp-comm" ]; then make --jobs 2 check; fi
-
-    - if [ "$FLAVOR" == "cpp-grpc" ]; then cmake -DBOND_SKIP_GBC_TESTS=TRUE -DBOND_SKIP_CORE_TESTS=TRUE -DgRPC_ZLIB_PROVIDER=package ..; fi
-    - if [ "$FLAVOR" == "cpp-grpc" ]; then make --jobs 2 check; fi
-
-    - if [ "$FLAVOR" == "hs" ]; then cmake -DBOND_SKIP_CORE_TESTS=TRUE -DBOND_ENABLE_GRPC=FALSE ..; fi
-    - if [ "$FLAVOR" == "hs" ]; then make gbc-tests; fi
-    - if [ "$FLAVOR" == "hs" ]; then cd ../compiler; fi
-    - if [ "$FLAVOR" == "hs" ]; then ../build/compiler/build/gbc-tests/gbc-tests; fi
-
-
-    - if [ "$FLAVOR" == "java" ]; then export PATH=$BOND_ROOT/build/compiler/build/gbc:$PATH; fi
-    - if [ "$FLAVOR" == "java" ]; then BOND_JAVA=$BOND_ROOT/java; fi
-    - if [ "$FLAVOR" == "java" ]; then cmake -DBOND_SKIP_GBC_TESTS=TRUE -DBOND_SKIP_CORE_TESTS=TRUE -DBOND_ENABLE_GRPC=FALSE ..; fi
-    - if [ "$FLAVOR" == "java" ]; then make java; fi
-    - if [ "$FLAVOR" == "java" ]; then cmake -DBOND_SKIP_GBC_TESTS=TRUE -DBOND_SKIP_CORE_TESTS=TRUE -DBOND_ENABLE_GRPC=FALSE ..; fi
-    - if [ "$FLAVOR" == "java" ]; then make --jobs 2 check; fi
-    # Run Java examples.
-    - if [ "$FLAVOR" == "java" ]; then cd $BOND_ROOT/examples/java/core; fi
-    # set -e will cause the entire travis script to immediately return nonzero
-    # if any command returns nonzero. Be aware that this behavior will apply to
-    # any lines after this one.
-    - if [ "$FLAVOR" == "java" ]; then set -e; for example in *; do pushd $example; echo "running examples/java/core/$example"; gradle run; popd; done; fi
-=======
-    - docker run -v $HOME/.ccache:/root/.ccache -v $HOME/.stack:/root/.stack -v `pwd`:/root/bond bond-xenial $HOME $FLAVOR $BOOST $COMPILER
->>>>>>> dc808fa2
+    - docker run -v $HOME/.ccache:/root/.ccache -v $HOME/.stack:/root/.stack -v `pwd`:/root/bond bond-xenial $HOME $FLAVOR $BOOST